--- conflicted
+++ resolved
@@ -244,14 +244,9 @@
 
     Returns:
         sampled_boxes: tx4 floatbox, the rois
-<<<<<<< HEAD
-        target_boxes: tx4 encoded box, the regression target
-        labels: t labels. non-zero elements means fg
-=======
         sampled_labels: t labels, in [0, #class-1]. Positive means foreground.
         fg_inds_wrt_gt: #fg indices, each in range [0, m-1].
             It contains the matching GT of each foreground roi.
->>>>>>> 09995c03
     """
     iou = pairwise_iou(boxes, gt_boxes)     # nxm
     proposal_metrics(iou)
