#!/usr/bin/env python
# -*- coding: utf-8 -*-
# File: model.py

import numpy as np
import tensorflow as tf
from tensorpack.tfutils import get_current_tower_context
from tensorpack.tfutils.summary import add_moving_summary
from tensorpack.tfutils.argscope import argscope
from tensorpack.tfutils.scope_utils import under_name_scope
from tensorpack.models import (
    Conv2D, FullyConnected, GlobalAvgPooling, layer_register, Deconv2D)

from utils.box_ops import pairwise_iou
import config


@layer_register(log_shape=True)
def rpn_head(featuremap, channel, num_anchors):
    """
    Returns:
        label_logits: fHxfWxNA
        box_logits: fHxfWxNAx4
    """
    with argscope(Conv2D, data_format='NCHW',
                  W_init=tf.random_normal_initializer(stddev=0.01)):
        hidden = Conv2D('conv0', featuremap, channel, 3, nl=tf.nn.relu)

        label_logits = Conv2D('class', hidden, num_anchors, 1)
        box_logits = Conv2D('box', hidden, 4 * num_anchors, 1)
        # 1, NA(*4), im/16, im/16 (NCHW)

        label_logits = tf.transpose(label_logits, [0, 2, 3, 1])  # 1xfHxfWxNA
        label_logits = tf.squeeze(label_logits, 0)  # fHxfWxNA

        shp = tf.shape(box_logits)  # 1x(NAx4)xfHxfW
        box_logits = tf.transpose(box_logits, [0, 2, 3, 1])  # 1xfHxfWx(NAx4)
        box_logits = tf.reshape(box_logits, tf.stack([shp[2], shp[3], num_anchors, 4]))  # fHxfWxNAx4
    return label_logits, box_logits


@under_name_scope()
def rpn_losses(anchor_labels, anchor_boxes, label_logits, box_logits):
    """
    Args:
        anchor_labels: fHxfWxNA
        anchor_boxes: fHxfWxNAx4, encoded
        label_logits:  fHxfWxNA
        box_logits: fHxfWxNAx4

    Returns:
        label_loss, box_loss
    """
    with tf.device('/cpu:0'):
        valid_mask = tf.stop_gradient(tf.not_equal(anchor_labels, -1))
        pos_mask = tf.stop_gradient(tf.equal(anchor_labels, 1))
        nr_valid = tf.stop_gradient(tf.count_nonzero(valid_mask), name='num_valid_anchor')
        nr_pos = tf.count_nonzero(pos_mask, name='num_pos_anchor')

        valid_anchor_labels = tf.boolean_mask(anchor_labels, valid_mask)
    valid_label_logits = tf.boolean_mask(label_logits, valid_mask)

    with tf.name_scope('label_metrics'):
        valid_label_prob = tf.nn.sigmoid(valid_label_logits)
        summaries = []
        with tf.device('/cpu:0'):
            for th in [0.5, 0.2, 0.1]:
                valid_prediction = tf.cast(valid_label_prob > th, tf.int32)
                prediction_corr = tf.count_nonzero(tf.equal(valid_prediction, valid_anchor_labels))
                pos_prediction_corr = tf.count_nonzero(tf.logical_and(
                    valid_label_prob > th,
                    tf.equal(valid_prediction, valid_anchor_labels)))
                summaries.append(tf.truediv(
                    pos_prediction_corr,
                    nr_pos, name='recall_th{}'.format(th)))
                summaries.append(tf.truediv(
                    prediction_corr,
                    nr_valid, name='accuracy_th{}'.format(th)))

    label_loss = tf.nn.sigmoid_cross_entropy_with_logits(
        labels=tf.to_float(valid_anchor_labels), logits=valid_label_logits)
    label_loss = tf.reduce_mean(label_loss, name='label_loss')

    pos_anchor_boxes = tf.boolean_mask(anchor_boxes, pos_mask)
    pos_box_logits = tf.boolean_mask(box_logits, pos_mask)
    delta = 1.0 / 9
    box_loss = tf.losses.huber_loss(
        pos_anchor_boxes, pos_box_logits, delta=delta,
        reduction=tf.losses.Reduction.SUM) / delta
    box_loss = tf.div(
        box_loss,
        tf.cast(nr_valid, tf.float32), name='box_loss')

    for k in [label_loss, box_loss, nr_valid, nr_pos] + summaries:
        add_moving_summary(k)
    return label_loss, box_loss


@under_name_scope()
def decode_bbox_target(box_predictions, anchors):
    """
    Args:
        box_predictions: (..., 4), logits
        anchors: (..., 4), floatbox. Must have the same shape

    Returns:
        box_decoded: (..., 4), float32. With the same shape.
    """
    orig_shape = tf.shape(anchors)
    box_pred_txtytwth = tf.reshape(box_predictions, (-1, 2, 2))
    box_pred_txty, box_pred_twth = tf.split(box_pred_txtytwth, 2, axis=1)
    # each is (...)x1x2
    anchors_x1y1x2y2 = tf.reshape(anchors, (-1, 2, 2))
    anchors_x1y1, anchors_x2y2 = tf.split(anchors_x1y1x2y2, 2, axis=1)

    waha = tf.to_float(anchors_x2y2 - anchors_x1y1)
    xaya = tf.to_float(anchors_x2y2 + anchors_x1y1) * 0.5

    wbhb = tf.exp(tf.minimum(
        box_pred_twth, config.BBOX_DECODE_CLIP)) * waha
    xbyb = box_pred_txty * waha + xaya
    x1y1 = xbyb - wbhb * 0.5
    x2y2 = xbyb + wbhb * 0.5    # (...)x1x2
    out = tf.concat([x1y1, x2y2], axis=1)
    return tf.reshape(out, orig_shape)


@under_name_scope()
def encode_bbox_target(boxes, anchors):
    """
    Args:
        boxes: (..., 4), float32
        anchors: (..., 4), float32

    Returns:
        box_encoded: (..., 4), float32 with the same shape.
    """
    anchors_x1y1x2y2 = tf.reshape(anchors, (-1, 2, 2))
    anchors_x1y1, anchors_x2y2 = tf.split(anchors_x1y1x2y2, 2, axis=1)
    waha = tf.to_float(anchors_x2y2 - anchors_x1y1)
    xaya = tf.to_float(anchors_x2y2 + anchors_x1y1) * 0.5

    boxes_x1y1x2y2 = tf.reshape(boxes, (-1, 2, 2))
    boxes_x1y1, boxes_x2y2 = tf.split(boxes_x1y1x2y2, 2, axis=1)
    wbhb = tf.to_float(boxes_x2y2 - boxes_x1y1)
    xbyb = tf.to_float(boxes_x2y2 + boxes_x1y1) * 0.5

    # Note that here not all boxes are valid. Some may be zero

    txty = (xbyb - xaya) / waha
    twth = tf.log(wbhb / waha)  # may contain -inf for invalid boxes
    encoded = tf.concat([txty, twth], axis=1)  # (-1x2x2)
    return tf.reshape(encoded, tf.shape(boxes))


@under_name_scope()
def generate_rpn_proposals(boxes, scores, img_shape):
    """
    Args:
        boxes: nx4 float dtype, decoded to floatbox already
        scores: n float, the logits
        img_shape: [h, w]

    Returns:
        boxes: kx4 float
        scores: k logits
    """
    if get_current_tower_context().is_training:
        PRE_NMS_TOPK = config.TRAIN_PRE_NMS_TOPK
        POST_NMS_TOPK = config.TRAIN_POST_NMS_TOPK
    else:
        PRE_NMS_TOPK = config.TEST_PRE_NMS_TOPK
        POST_NMS_TOPK = config.TEST_POST_NMS_TOPK

    @under_name_scope()
    def clip_boxes(boxes, window):
        boxes = tf.maximum(boxes, 0.0)
        m = tf.tile(tf.reverse(window, [0]), [2])    # (4,)
        boxes = tf.minimum(boxes, tf.to_float(m))
        return boxes

    topk = tf.minimum(PRE_NMS_TOPK, tf.size(scores))
    topk_scores, topk_indices = tf.nn.top_k(scores, k=topk, sorted=False)
    topk_boxes = tf.gather(boxes, topk_indices)
    topk_boxes = clip_boxes(topk_boxes, img_shape)

    topk_boxes_x1y1x2y2 = tf.reshape(topk_boxes, (-1, 2, 2))
    topk_boxes_x1y1, topk_boxes_x2y2 = tf.split(topk_boxes_x1y1x2y2, 2, axis=1)
    # nx1x2 each
    wbhb = tf.squeeze(topk_boxes_x2y2 - topk_boxes_x1y1, axis=1)
    valid = tf.reduce_all(wbhb > config.RPN_MIN_SIZE, axis=1)  # n,
    topk_valid_boxes_x1y1x2y2 = tf.boolean_mask(topk_boxes_x1y1x2y2, valid)
    topk_valid_scores = tf.boolean_mask(topk_scores, valid)

    topk_valid_boxes_y1x1y2x2 = tf.reshape(
        tf.reverse(topk_valid_boxes_x1y1x2y2, axis=[2]),
        (-1, 4), name='nms_input_boxes')
    nms_indices = tf.image.non_max_suppression(
        topk_valid_boxes_y1x1y2x2,
        topk_valid_scores,
        max_output_size=POST_NMS_TOPK,
        iou_threshold=config.RPN_PROPOSAL_NMS_THRESH)

    topk_valid_boxes = tf.reshape(topk_valid_boxes_x1y1x2y2, (-1, 4))
    final_boxes = tf.gather(
        topk_valid_boxes,
        nms_indices, name='boxes')
    final_scores = tf.gather(topk_valid_scores, nms_indices, name='scores')
    final_probs = tf.gather(topk_valid_scores, nms_indices, name='probs')
    return final_boxes, final_scores


@under_name_scope()
def proposal_metrics(iou):
    """
    Args:
        iou: nxm, #proposal x #gt
    """
    # find best roi for each gt, for summary only
    best_iou = tf.reduce_max(iou, axis=0)
    mean_best_iou = tf.reduce_mean(best_iou, name='best_iou_per_gt')
    summaries = [mean_best_iou]
    with tf.device('/cpu:0'):
        for th in [0.3, 0.5]:
            recall = tf.truediv(
                tf.count_nonzero(best_iou >= th),
                tf.size(best_iou, out_type=tf.int64),
                name='recall_iou{}'.format(th))
            summaries.append(recall)
    add_moving_summary(*summaries)


@under_name_scope()
def sample_fast_rcnn_targets(boxes, gt_boxes, gt_labels):
    """
    Args:
        boxes: nx4 region proposals, floatbox
        gt_boxes: mx4, floatbox
        gt_labels: m, int32

    Returns:
        sampled_boxes: tx4 floatbox, the rois
        target_boxes: tx4 encoded box, the regression target
        labels: t labels. non-zero elements means fg
    """
    iou = pairwise_iou(boxes, gt_boxes)     # nxm
    proposal_metrics(iou)

    # add ground truth as proposals as well
    boxes = tf.concat([boxes, gt_boxes], axis=0)    # (n+m) x 4
    iou = tf.concat([iou, tf.eye(tf.shape(gt_boxes)[0])], axis=0)   # (n+m) x m
    # #proposal=n+m from now on

    def sample_fg_bg(iou):
        fg_mask = tf.reduce_max(iou, axis=1) >= config.FASTRCNN_FG_THRESH

        fg_inds = tf.reshape(tf.where(fg_mask), [-1])
        num_fg = tf.minimum(int(
            config.FASTRCNN_BATCH_PER_IM * config.FASTRCNN_FG_RATIO),
            tf.size(fg_inds), name='num_fg')
        fg_inds = tf.random_shuffle(fg_inds)[:num_fg]

        bg_inds = tf.reshape(tf.where(tf.logical_not(fg_mask)), [-1])
        num_bg = tf.minimum(
            config.FASTRCNN_BATCH_PER_IM - num_fg,
            tf.size(bg_inds), name='num_bg')
        bg_inds = tf.random_shuffle(bg_inds)[:num_bg]

        add_moving_summary(num_fg, num_bg)
        return fg_inds, bg_inds

    fg_inds, bg_inds = sample_fg_bg(iou)
    # fg,bg indices w.r.t proposals

    best_iou_ind = tf.argmax(iou, axis=1)   # #proposal, each in 0~m-1
    fg_inds_wrt_gt = tf.gather(best_iou_ind, fg_inds)   # num_fg

    all_indices = tf.concat([fg_inds, bg_inds], axis=0)   # indices w.r.t all n+m proposal boxes
    ret_boxes = tf.gather(boxes, all_indices, name='sampled_proposal_boxes')

    ret_labels = tf.concat(
        [tf.gather(gt_labels, fg_inds_wrt_gt),
         tf.zeros_like(bg_inds, dtype=tf.int64)], axis=0, name='sampled_labels')

    return ret_boxes, tf.stop_gradient(ret_labels), fg_inds_wrt_gt


@under_name_scope()
def crop_and_resize(image, boxes, box_ind, crop_size):
    """
    Better-aligned version of tf.image.crop_and_resize,
    following our definition of floating point boxes.
    Args:
        image: NCHW
        boxes: nx4, x1y1x2y2
        box_ind: (n,)
        crop_size (int):
    Returns:
        n,C,size,size
    """
    @under_name_scope()
    def transform_fpcoor_for_tf(boxes, image_shape, crop_shape):
        """
        The way tf.image.crop_and_resize works (with normalized box):
        Initial point (the value of output[0]): x0_box * (W_img - 1)
        Spacing: w_box * (W_img - 1) / (W_crop - 1)
        Use the above grid to bilinear sample.

        However, what we want is (with fpcoor box):
        Spacing: w_box / W_crop
        Initial point: x0_box + spacing/2 - 0.5
        (-0.5 because bilinear sample assumes floating point coordinate (0.0, 0.0) is the same as pixel value (0, 0))

        This function transform fpcoor boxes to a format to be used by tf.image.crop_and_resize

        Returns:
            y1x1y2x2
        """
        x0, y0, x1, y1 = tf.split(boxes, 4, axis=1)

        spacing_w = (x1 - x0) / tf.to_float(crop_shape[1])
        spacing_h = (y1 - y0) / tf.to_float(crop_shape[0])

        nx0 = (x0 + spacing_w / 2 - 0.5) / tf.to_float(image_shape[1] - 1)
        ny0 = (y0 + spacing_h / 2 - 0.5) / tf.to_float(image_shape[0] - 1)

        nw = spacing_w * tf.to_float(crop_shape[1] - 1) / tf.to_float(image_shape[1] - 1)
        nh = spacing_h * tf.to_float(crop_shape[0] - 1) / tf.to_float(image_shape[0] - 1)

        return tf.concat([ny0, nx0, ny0 + nh, nx0 + nw], axis=1)

    image_shape = tf.shape(image)[2:]
    boxes = transform_fpcoor_for_tf(boxes, image_shape, [crop_size, crop_size])
    image = tf.transpose(image, [0, 2, 3, 1])   # 1hwc
    ret = tf.image.crop_and_resize(
        image, boxes, box_ind,
        crop_size=[crop_size, crop_size])
    ret = tf.transpose(ret, [0, 3, 1, 2])   # ncss
    return ret


@under_name_scope()
def roi_align(featuremap, boxes, output_shape):
    """
    Args:
        featuremap: 1xCxHxW
        boxes: Nx4 floatbox
        output_shape: int

    Returns:
        NxCxoHxoW
    """
    boxes = tf.stop_gradient(boxes)  # TODO
    # sample 4 locations per roi bin
    ret = crop_and_resize(
        featuremap, boxes,
        tf.zeros([tf.shape(boxes)[0]], dtype=tf.int32),
        output_shape * 2)
    ret = tf.nn.avg_pool(ret, [1, 1, 2, 2], [1, 1, 2, 2], padding='SAME', data_format='NCHW')
    return ret


@layer_register(log_shape=True)
def fastrcnn_head(feature, num_classes):
    """
    Args:
        feature (NxCx7x7):
        num_classes(int): num_category + 1

    Returns:
        cls_logits (Nxnum_class), reg_logits (Nx num_class-1 x 4)
    """
    feature = GlobalAvgPooling('gap', feature, data_format='NCHW')
    classification = FullyConnected(
        'class', feature, num_classes,
        W_init=tf.random_normal_initializer(stddev=0.01))
    box_regression = FullyConnected(
        'box', feature, (num_classes - 1) * 4,
        W_init=tf.random_normal_initializer(stddev=0.001))
    box_regression = tf.reshape(box_regression, (-1, num_classes - 1, 4))
    return classification, box_regression


@under_name_scope()
def fastrcnn_losses(labels, label_logits, fg_boxes, fg_box_logits):
    """
    Args:
        labels: n,
        label_logits: nxC
        fg_boxes: nfgx4, encoded
        fg_box_logits: nfgx(C-1)x4
    """
    label_loss = tf.nn.sparse_softmax_cross_entropy_with_logits(
        labels=labels, logits=label_logits)
    label_loss = tf.reduce_mean(label_loss, name='label_loss')
    prediction = tf.argmax(label_logits, axis=1, name='label_prediction')
    correct = tf.to_float(tf.equal(prediction, labels))  # boolean/integer gather is unavailable on GPU
    accuracy = tf.reduce_mean(correct, name='accuracy')

    fg_inds = tf.where(labels > 0)[:, 0]
    fg_labels = tf.gather(labels, fg_inds)
    num_fg = tf.size(fg_inds)
    indices = tf.stack(
        [tf.range(num_fg),
         tf.to_int32(fg_labels) - 1], axis=1)  # #fgx2
    fg_box_logits = tf.gather_nd(fg_box_logits, indices)

    fg_label_pred = tf.argmax(tf.gather(label_logits, fg_inds), axis=1)
    num_zero = tf.reduce_sum(tf.to_int32(tf.equal(fg_label_pred, 0)), name='num_zero')
    false_negative = tf.truediv(num_zero, num_fg, name='false_negative')
    fg_accuracy = tf.reduce_mean(
        tf.gather(correct, fg_inds), name='fg_accuracy')

    box_loss = tf.losses.huber_loss(
        fg_boxes, fg_box_logits, reduction=tf.losses.Reduction.SUM)
    box_loss = tf.truediv(
        box_loss, tf.to_float(tf.shape(labels)[0]), name='box_loss')

    for k in [label_loss, box_loss, accuracy, fg_accuracy, false_negative]:
        add_moving_summary(k)
    return label_loss, box_loss


<<<<<<< HEAD
@layer_register(log_shape=True)
def maskrcnn_head(feature, num_class):
    """
    Args:
        feature (NxCx7x7):
        num_classes(int): num_category + 1

    Returns:
        mask_logits (N x num_category x 14 x 14):
    """
    with argscope([Conv2D, Deconv2D], data_format='NCHW',
                  W_init=tf.random_normal_initializer(stddev=0.001)):
        l = Deconv2D('deconv', feature, 256, 2, stride=2, nl=tf.nn.relu)
        l = Conv2D('conv', l, num_class - 1, 1)
    return l


@under_name_scope()
def maskrcnn_loss(mask_logits, fg_labels, fg_target_masks):
    """
    Args:
        mask_logits: #fg x #category x14x14
        fg_labels: #fg, in 1~#class
        fg_target_masks: #fgx14x14
    """
    num_fg = tf.shape(fg_labels)[0]
    indices = tf.stack([tf.range(num_fg), tf.to_int32(fg_labels) - 1], axis=1)  # #fgx2
    mask_logits = tf.gather_nd(mask_logits, indices)  # #fgx14x14

    loss = tf.nn.sigmoid_cross_entropy_with_logits(
        labels=fg_target_masks, logits=mask_logits)
    loss = tf.reduce_mean(loss, name='maskrcnn_loss')
    accuracy = tf.equal(tf.to_int32(mask_logits > 0.5), tf.to_int32(fg_target_masks > 0.5))
    accuracy = tf.reduce_mean(tf.to_float(accuracy), name='accuracy')
    add_moving_summary(loss, accuracy)
    return loss
=======
@under_name_scope()
def fastrcnn_predictions(boxes, probs):
    """
    Generate final results from predictions of all proposals.

    Args:
        boxes: n#catx4 floatbox in float32
        probs: nx#class
    """
    assert boxes.shape[1] == config.NUM_CLASS - 1
    assert probs.shape[1] == config.NUM_CLASS
    N = tf.shape(boxes)[0]
    boxes = tf.transpose(boxes, [1, 0, 2])  # #catxnx4
    probs = tf.transpose(probs[:, 1:], [1, 0])  # #catxn

    def f(X):
        """
        prob: n probabilities
        box: nx4 boxes

        Returns: n boolean, the selection
        """
        prob, box = X
        output_shape = tf.shape(prob)
        # filter by score threshold
        ids = tf.reshape(tf.where(prob > config.RESULT_SCORE_THRESH), [-1])
        prob = tf.gather(prob, ids)
        box = tf.gather(box, ids)
        # NMS within each class
        selection = tf.image.non_max_suppression(
            box, prob, config.RESULTS_PER_IM, config.FASTRCNN_NMS_THRESH)
        selection = tf.to_int32(tf.gather(ids, selection))
        # sort available in TF>1.4.0
        # selection = tf.contrib.framework.sort(selection, direction='ASCENDING')
        sorted_selection, _ = tf.nn.top_k(-selection, k=tf.size(selection))
        mask = tf.sparse_to_dense(
            sparse_indices=-sorted_selection,
            output_shape=output_shape,
            sparse_values=True,
            default_value=False)
        return mask

    masks = tf.map_fn(f, (probs, boxes), dtype=tf.bool,
                      parallel_iterations=10)     # #cat x N
    selected_indices = tf.where(masks)  # #selection x 2, each is (cat_id, box_id)
    probs = tf.boolean_mask(probs, masks)

    # filter again by sorting scores
    topk_probs, topk_indices = tf.nn.top_k(
        probs,
        tf.minimum(config.RESULTS_PER_IM, tf.size(probs)),
        sorted=False)
    filtered_selection = tf.gather(selected_indices, topk_indices)
    filtered_selection = tf.reverse(filtered_selection, axis=[1], name='filtered_indices')
    return filtered_selection, topk_probs
>>>>>>> 191d4691
<|MERGE_RESOLUTION|>--- conflicted
+++ resolved
@@ -421,44 +421,6 @@
     return label_loss, box_loss
 
 
-<<<<<<< HEAD
-@layer_register(log_shape=True)
-def maskrcnn_head(feature, num_class):
-    """
-    Args:
-        feature (NxCx7x7):
-        num_classes(int): num_category + 1
-
-    Returns:
-        mask_logits (N x num_category x 14 x 14):
-    """
-    with argscope([Conv2D, Deconv2D], data_format='NCHW',
-                  W_init=tf.random_normal_initializer(stddev=0.001)):
-        l = Deconv2D('deconv', feature, 256, 2, stride=2, nl=tf.nn.relu)
-        l = Conv2D('conv', l, num_class - 1, 1)
-    return l
-
-
-@under_name_scope()
-def maskrcnn_loss(mask_logits, fg_labels, fg_target_masks):
-    """
-    Args:
-        mask_logits: #fg x #category x14x14
-        fg_labels: #fg, in 1~#class
-        fg_target_masks: #fgx14x14
-    """
-    num_fg = tf.shape(fg_labels)[0]
-    indices = tf.stack([tf.range(num_fg), tf.to_int32(fg_labels) - 1], axis=1)  # #fgx2
-    mask_logits = tf.gather_nd(mask_logits, indices)  # #fgx14x14
-
-    loss = tf.nn.sigmoid_cross_entropy_with_logits(
-        labels=fg_target_masks, logits=mask_logits)
-    loss = tf.reduce_mean(loss, name='maskrcnn_loss')
-    accuracy = tf.equal(tf.to_int32(mask_logits > 0.5), tf.to_int32(fg_target_masks > 0.5))
-    accuracy = tf.reduce_mean(tf.to_float(accuracy), name='accuracy')
-    add_moving_summary(loss, accuracy)
-    return loss
-=======
 @under_name_scope()
 def fastrcnn_predictions(boxes, probs):
     """
@@ -514,4 +476,41 @@
     filtered_selection = tf.gather(selected_indices, topk_indices)
     filtered_selection = tf.reverse(filtered_selection, axis=[1], name='filtered_indices')
     return filtered_selection, topk_probs
->>>>>>> 191d4691
+
+
+@layer_register(log_shape=True)
+def maskrcnn_head(feature, num_class):
+    """
+    Args:
+        feature (NxCx7x7):
+        num_classes(int): num_category + 1
+
+    Returns:
+        mask_logits (N x num_category x 14 x 14):
+    """
+    with argscope([Conv2D, Deconv2D], data_format='NCHW',
+                  W_init=tf.random_normal_initializer(stddev=0.001)):
+        l = Deconv2D('deconv', feature, 256, 2, stride=2, nl=tf.nn.relu)
+        l = Conv2D('conv', l, num_class - 1, 1)
+    return l
+
+
+@under_name_scope()
+def maskrcnn_loss(mask_logits, fg_labels, fg_target_masks):
+    """
+    Args:
+        mask_logits: #fg x #category x14x14
+        fg_labels: #fg, in 1~#class
+        fg_target_masks: #fgx14x14
+    """
+    num_fg = tf.shape(fg_labels)[0]
+    indices = tf.stack([tf.range(num_fg), tf.to_int32(fg_labels) - 1], axis=1)  # #fgx2
+    mask_logits = tf.gather_nd(mask_logits, indices)  # #fgx14x14
+
+    loss = tf.nn.sigmoid_cross_entropy_with_logits(
+        labels=fg_target_masks, logits=mask_logits)
+    loss = tf.reduce_mean(loss, name='maskrcnn_loss')
+    accuracy = tf.equal(tf.to_int32(mask_logits > 0.5), tf.to_int32(fg_target_masks > 0.5))
+    accuracy = tf.reduce_mean(tf.to_float(accuracy), name='accuracy')
+    add_moving_summary(loss, accuracy)
+    return loss