--- conflicted
+++ resolved
@@ -231,19 +231,17 @@
 
 
 @under_name_scope()
-def sample_fast_rcnn_targets(boxes, gt_boxes, gt_labels, gt_masks=None):
+def sample_fast_rcnn_targets(boxes, gt_boxes, gt_labels):
     """
     Args:
         boxes: nx4 region proposals, floatbox
         gt_boxes: mx4, floatbox
         gt_labels: m, int32
-        gt_masks: mxHxW, uint8
 
     Returns:
         sampled_boxes: tx4 floatbox, the rois
         target_boxes: tx4 encoded box, the regression target
         labels: t labels. non-zero elements means fg
-        target_masks: #nfg x 1x14x14
     """
     iou = pairwise_iou(boxes, gt_boxes)     # nxm
     proposal_metrics(iou)
@@ -269,17 +267,13 @@
         bg_inds = tf.random_shuffle(bg_inds)[:num_bg]
 
         add_moving_summary(num_fg, num_bg)
-        return fg_inds, bg_inds, num_fg
-
-<<<<<<< HEAD
-    fg_inds, bg_inds, num_fg = sample_fg_bg(iou)
-=======
+        return fg_inds, bg_inds
+
     fg_inds, bg_inds = sample_fg_bg(iou)
     # fg,bg indices w.r.t proposals
 
     best_iou_ind = tf.argmax(iou, axis=1)   # #proposal, each in 0~m-1
     fg_inds_wrt_gt = tf.gather(best_iou_ind, fg_inds)   # num_fg
->>>>>>> e1e2ee8d
 
     all_indices = tf.concat([fg_inds, bg_inds], axis=0)   # indices w.r.t all n+m proposal boxes
     ret_boxes = tf.gather(boxes, all_indices, name='sampled_proposal_boxes')
@@ -287,26 +281,8 @@
     ret_labels = tf.concat(
         [tf.gather(gt_labels, fg_inds_wrt_gt),
          tf.zeros_like(bg_inds, dtype=tf.int64)], axis=0, name='sampled_labels')
-<<<<<<< HEAD
-
-    ret = [ret_boxes, tf.stop_gradient(ret_encoded_boxes), tf.stop_gradient(ret_labels)]
-
-    if gt_masks is not None:
-        gt_masks_for_fg = tf.gather(
-            gt_masks,
-            tf.gather(best_iou_ind, fg_inds))  # nfg x H x W
-        fg_ret_boxes = tf.gather(boxes, fg_inds, name='sampled_fg_boxes')    # nfg x 4
-        target_masks_for_fg = crop_and_resize(
-            tf.expand_dims(gt_masks_for_fg, 1),
-            fg_ret_boxes,
-            tf.range(num_fg),
-            14)  # nfg x 1x14x14
-        target_masks_for_fg = tf.squeeze(target_masks_for_fg, 1, 'sampled_fg_mask_targets')
-        ret.append(tf.stop_gradient(target_masks_for_fg))
-    return ret
-=======
+
     return ret_boxes, tf.stop_gradient(ret_labels), fg_inds_wrt_gt
->>>>>>> e1e2ee8d
 
 
 @under_name_scope()
