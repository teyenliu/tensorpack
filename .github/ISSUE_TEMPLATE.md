--- conflicted
+++ resolved
@@ -2,15 +2,11 @@
 
 Bug Reports (including performance bug):
 Some part of code (either the library or examples) doesn't work as expected.
-<<<<<<< HEAD
-Always include what you did, what you observed, what you expected.
-=======
 Always include the following:
 1. What you did. (command you run if using examples; post or describe your code if not)
 2. What you observed. (training logs)
 3. What you expected, if not obvious
 4. Your environment (TF version, GPUs), if it matters.
->>>>>>> d38d22bf
 
 Feature Requests:
 1. Improve an existing feature.
